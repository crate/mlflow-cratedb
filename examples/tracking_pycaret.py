--- conflicted
+++ resolved
@@ -190,10 +190,7 @@
         print(  # noqa: T201
             "MLFLOW_TRACKING_URI is not set to a tracking server, so the model will not be registered with mlflow"
         )
-<<<<<<< HEAD
-=======
-
->>>>>>> 32a4db34
+
 
 def main():
     """
